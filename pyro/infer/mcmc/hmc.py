--- conflicted
+++ resolved
@@ -107,14 +107,8 @@
         return self._get_trace(z)
 
     @property
-<<<<<<< HEAD
     def num_accepts(self):
         return self._accept_cnt
-=======
-    def acceptance_ratio(self):
-        if self._accept_cnt is None:
-            raise AttributeError("The attribute _accept_cnt is not updated until the first simulation run.")
-        return self._accept_cnt / (self.warmup_steps + self.num_samples)
 
 
 def test_normal_normal():
@@ -212,5 +206,4 @@
 
 
 if __name__ == '__main__':
-    main()
->>>>>>> 2aad8243
+    main()